[package]
name = "ootle-wallet-cli"
version = "0.1.0"
edition = "2024"
authors = ["The Tari Project"]
description = "Ootle Wallet Command Line Interface"
license = "BSD-3-Clause"

[dependencies]
tari_ootle_wallet_sdk = { git = "https://github.com/tari-project/tari-ootle.git", branch = "development" }
tari_ootle_wallet_sdk_services = { git = "https://github.com/tari-project/tari-ootle.git", branch = "development", features = [
    "indexer_client",
] }
tari_ootle_wallet_storage_sqlite = { git = "https://github.com/tari-project/tari-ootle.git", branch = "development" }
tari_template_lib_types = { git = "https://github.com/tari-project/tari-ootle.git", branch = "development" }
tari_ootle_common_types = { git = "https://github.com/tari-project/tari-ootle.git", branch = "development" }
tari_engine_types = { git = "https://github.com/tari-project/tari-ootle.git", branch = "development" }
tari_transaction = { git = "https://github.com/tari-project/tari-ootle.git", branch = "development" }

#tari_ootle_wallet_sdk = { path = "../dan/crates/wallet/sdk" }
#tari_ootle_wallet_sdk_services = { path = "../dan/crates/wallet/sdk_services", features = ["indexer_client"] }
#tari_ootle_wallet_storage_sqlite = { path = "../dan/crates/wallet/storage_sqlite" }
#tari_template_lib_types = { path = "../dan/crates/template_lib_types" }
#tari_ootle_common_types = { path = "../dan/crates/common_types" }
#tari_engine_types = { path = "../dan/crates/engine_types" }
#tari_transaction = { path = "../dan/crates/transaction" }


tari_crypto = { version = "0.22.1", features = ["std"] }

anyhow = "1.0.100"
env_logger = "0.11.8"
futures = "0.3.31"
log = "0.4.28"
<<<<<<< HEAD
tracing = "0.1"
tracing-subscriber = { version = "0.3", features = ["env-filter", "fmt"] }
tracing-error = "0.2"
color-eyre = "0.6"
clap = { version = "4.5.48", features = ["derive"] }
tokio = { version = "1.47.1", features = [
    "macros",
    "rt-multi-thread",
    "process",
    "sync",
] }
=======
clap = { version = "4.5.48", features = ["derive", "env"] }
tokio = { version = "1.47.1", features = ["macros", "rt-multi-thread"] }
>>>>>>> 52813eae
url = "2.5.7"
serde = { version = "1.0.228", features = ["derive"] }
serde_json = "1.0.145"
spinners = "4.1.1"
termimad = "0.34.0"
rand = "0.8"
zeroize = "1.8.2"
toml = "0.8"
hex = "0.4.3"
blake2 = "0.10.6"
# tari-tapplet-lib = { git = "https://github.com/tari-project/tari-tapplet-lib.git", features = [
# "host",
# ] }
tari-tapplet-lib = { path = "../tari-tapplet-lib", features = ["host"] }
async-trait = "0.1.89"
dialoguer = "0.12.0"

[[bin]]
name = "ootle"
path = "src/main.rs"<|MERGE_RESOLUTION|>--- conflicted
+++ resolved
@@ -32,22 +32,17 @@
 env_logger = "0.11.8"
 futures = "0.3.31"
 log = "0.4.28"
-<<<<<<< HEAD
 tracing = "0.1"
 tracing-subscriber = { version = "0.3", features = ["env-filter", "fmt"] }
 tracing-error = "0.2"
 color-eyre = "0.6"
-clap = { version = "4.5.48", features = ["derive"] }
+clap = { version = "4.5.48", features = ["derive", "env"] }
 tokio = { version = "1.47.1", features = [
     "macros",
     "rt-multi-thread",
     "process",
     "sync",
 ] }
-=======
-clap = { version = "4.5.48", features = ["derive", "env"] }
-tokio = { version = "1.47.1", features = ["macros", "rt-multi-thread"] }
->>>>>>> 52813eae
 url = "2.5.7"
 serde = { version = "1.0.228", features = ["derive"] }
 serde_json = "1.0.145"
